#
# Gramps - a GTK+/GNOME based genealogy program
#
# Copyright (C) 2016      Paul Culley
#
# This program is free software; you can redistribute it and/or modify
# it under the terms of the GNU General Public License as published by
# the Free Software Foundation; either version 2 of the License, or
# (at your option) any later version.
#
# This program is distributed in the hope that it will be useful,
# but WITHOUT ANY WARRANTY; without even the implied warranty of
# MERCHANTABILITY or FITNESS FOR A PARTICULAR PURPOSE.  See the
# GNU General Public License for more details.
#
# You should have received a copy of the GNU General Public License
# along with this program; if not, write to the Free Software
# Foundation, Inc., 51 Franklin Street, Fifth Floor, Boston, MA 02110-1301 USA.
#
# $Id$

#------------------------------------------------------------------------
#
# Note Cleanup tool
#
#------------------------------------------------------------------------

register(TOOL,
id = 'notecleanup',
name = _("Note Cleanup"),
description = _("Clean up Notes that contain HTML markup"),
<<<<<<< HEAD
version = '1.0.6',
gramps_target_version = '5.1',
=======
version = '1.0.7',
gramps_target_version = '5.0',
>>>>>>> 589c85e1
status = STABLE,
fname = 'NoteCleanup.py',
authors = ["Paul Culley"],
authors_email = ["paulr2787@gmail.com"],
category = TOOL_UTILS,
toolclass = 'NoteCleanup',
optionclass = 'NoteCleanupOptions',
tool_modes = [TOOL_MODE_GUI]
  )<|MERGE_RESOLUTION|>--- conflicted
+++ resolved
@@ -29,13 +29,8 @@
 id = 'notecleanup',
 name = _("Note Cleanup"),
 description = _("Clean up Notes that contain HTML markup"),
-<<<<<<< HEAD
-version = '1.0.6',
+version = '1.0.7',
 gramps_target_version = '5.1',
-=======
-version = '1.0.7',
-gramps_target_version = '5.0',
->>>>>>> 589c85e1
 status = STABLE,
 fname = 'NoteCleanup.py',
 authors = ["Paul Culley"],
