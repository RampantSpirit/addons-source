--- conflicted
+++ resolved
@@ -14,13 +14,8 @@
 	id = 'DynamicWeb',
 	name = _("Dynamic Web Report"),
 	description =  _("Produces dynamic web pages for the database"),
-<<<<<<< HEAD
-	version = '0.0.73',
+	version = '0.0.76',
 	gramps_target_version = "5.1",
-=======
-	version = '0.0.76',
-	gramps_target_version = "5.0",
->>>>>>> 589c85e1
 	status = STABLE,
 	fname = 'dynamicweb.py',
 	category = CATEGORY_WEB,
