#------------------------------------------------------------------------
#
# Register the Gramplet
#
#------------------------------------------------------------------------

register(GRAMPLET,
id="lxml Gramplet",
name=_("lxml Gramplet"),
description = _("Gramplet for testing lxml and XSLT"),
status = STABLE, # not yet tested with python 3
<<<<<<< HEAD
version = '1.0.2',
gramps_target_version = "5.1",
=======
version = '1.0.3',
gramps_target_version = "5.0",
>>>>>>> 473f6a2f
include_in_listing = False,
height = 300,
gramplet = "lxmlGramplet",
fname ="lxmlGramplet.py",
gramplet_title =_("lxml"),
)<|MERGE_RESOLUTION|>--- conflicted
+++ resolved
@@ -9,13 +9,8 @@
 name=_("lxml Gramplet"),
 description = _("Gramplet for testing lxml and XSLT"),
 status = STABLE, # not yet tested with python 3
-<<<<<<< HEAD
-version = '1.0.2',
+version = '1.0.3',
 gramps_target_version = "5.1",
-=======
-version = '1.0.3',
-gramps_target_version = "5.0",
->>>>>>> 473f6a2f
 include_in_listing = False,
 height = 300,
 gramplet = "lxmlGramplet",
