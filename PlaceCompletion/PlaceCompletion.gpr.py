--- conflicted
+++ resolved
@@ -24,13 +24,8 @@
 id    = 'PlaceCompletion',
 name  = _("PlaceCompletion"),
 description =  _("Provides a browsable list of selected places, with possibility to complete/parse/set the attribute fields."),
-<<<<<<< HEAD
-version = '0.0.32',
+version = '0.0.34',
 gramps_target_version = "5.1",
-=======
-version = '0.0.34',
-gramps_target_version = "5.0",
->>>>>>> 589c85e1
 status = STABLE,
 fname = 'PlaceCompletion.py',
 authors = ["B. Malengier",
