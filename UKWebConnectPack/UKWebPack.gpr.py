#------------------------------------------------------------------------
#
# Register the Addon
#
#------------------------------------------------------------------------

register(GENERAL,
         category="WebConnect",
         id="UK Web Connect Pack",
         name=_("UK Web Connect Pack"),
         description = _("Collection of Web sites for the UK (requires libwebconnect)"),
         status = STABLE,
<<<<<<< HEAD
         version = '1.0.33',
         gramps_target_version = "5.1",
=======
         version = '1.0.34',
         gramps_target_version = "5.0",
>>>>>>> 589c85e1
         fname="UKWebPack.py",
         load_on_reg = True,
         depends_on = ["libwebconnect"]
         )<|MERGE_RESOLUTION|>--- conflicted
+++ resolved
@@ -10,13 +10,8 @@
          name=_("UK Web Connect Pack"),
          description = _("Collection of Web sites for the UK (requires libwebconnect)"),
          status = STABLE,
-<<<<<<< HEAD
-         version = '1.0.33',
+         version = '1.0.34',
          gramps_target_version = "5.1",
-=======
-         version = '1.0.34',
-         gramps_target_version = "5.0",
->>>>>>> 589c85e1
          fname="UKWebPack.py",
          load_on_reg = True,
          depends_on = ["libwebconnect"]
