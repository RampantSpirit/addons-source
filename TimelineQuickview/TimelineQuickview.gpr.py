--- conflicted
+++ resolved
@@ -8,13 +8,8 @@
          id    = 'timelinequickview',
          name  = _("Timeline"),
          description= _("Display a person's events on a timeline"),
-<<<<<<< HEAD
-         version = '1.0.25',
+         version = '1.0.27',
          gramps_target_version = "5.1",
-=======
-         version = '1.0.27',
-         gramps_target_version = "5.0",
->>>>>>> 589c85e1
          status = STABLE,
          fname = 'TimelineQuickview.py',
          authors = ["Douglas Blank"],
